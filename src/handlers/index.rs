use super::super::{Error, Result};
use super::*;

use futures::{future, Future, Stream};
use std::collections::HashMap;
use std::fs;
use std::panic::RefUnwindSafe;
use std::sync::RwLock;

use hyper::Method;
use tantivy::schema::*;
use tantivy::{Document, Index};

macro_rules! add_field {
    ($METHOD:ident, $S:ident, $D:ident, $F:ident, $A:expr) => {
        $S.get_field(&$F)
            .map(|field| $D.$METHOD(field, $A))
            .ok_or_else(|| Error::UnknownIndexField(format!("Field {} does not exist.", $F)))
    };
}

#[derive(Deserialize, Debug)]
pub struct IndexDoc {
    fields: Vec<FieldValues>,
}

#[derive(Deserialize)]
pub struct DeleteDoc {
    terms: HashMap<String, String>,
}

#[derive(Deserialize, Debug)]
#[serde(untagged)]
pub enum FieldValues {
    StrField { field: String, value: String },
    U64Field { field: String, value: u64 },
    I64Field { field: String, value: i64 },
}

#[derive(Clone)]
pub struct IndexHandler {
    catalog: Arc<RwLock<IndexCatalog>>,
}

#[derive(Serialize, Deserialize, Debug)]
pub struct DocsAffected {
    docs_affected: u32,
}

impl RefUnwindSafe for IndexHandler {}

impl IndexHandler {
    pub fn new(catalog: Arc<RwLock<IndexCatalog>>) -> Self { IndexHandler { catalog } }

    fn add_index(&mut self, name: String, index: Index) {
        match self.catalog.write() {
            Ok(ref mut cat) => cat.add_index(name, index),
            Err(e) => panic!("{}", e),
        }
    }

    fn delete_request(self, mut state: State, index_path: IndexPath) -> Box<HandlerFuture> {
        if self.catalog.read().unwrap().exists(&index_path.index) {
            let f = Body::take_from(&mut state).concat2().then(move |body| match body {
                Ok(b) => {
                    let t: DeleteDoc = match serde_json::from_slice(&b) {
                        Ok(v) => v,
                        Err(e) => return handle_error(state, &Error::IOError(e.to_string())),
                    };
                    let docs_affected: u32;
                    {
                        let index_lock = self.catalog.read().unwrap();
                        let index = index_lock.get_index(&index_path.index).unwrap();
                        let index_schema = index.schema();
                        let mut index_writer = index.writer(SETTINGS.writer_memory).unwrap();

                        for (field, value) in t.terms {
                            let f = match index_schema.get_field(&field) {
                                Some(v) => v,
                                None => return handle_error(state, &Error::UnknownIndexField(field)),
                            };
                            let term = Term::from_field_text(f, &value);
                            index_writer.delete_term(term);
                        }
                        index_writer.commit().unwrap();
                        docs_affected = index.load_metas().unwrap().segments.iter().map(|seg| seg.num_deleted_docs()).sum();
                    }
                    let affected = to_json(DocsAffected { docs_affected }, true);
                    let resp = create_response(&state, StatusCode::Ok, affected);
                    future::ok((state, resp))
                }
                Err(ref e) => handle_error(state, e),
            });
            Box::new(f)
        } else {
            Box::new(handle_error(state, &Error::UnknownIndex(index_path.index)))
        }
    }

    fn add_to_document(schema: &Schema, field: FieldValues, doc: &mut Document) -> Result<()> {
        match field {
            FieldValues::StrField { field, value } => add_field!(add_text, schema, doc, field, &value),
            FieldValues::U64Field { field, value } => add_field!(add_u64, schema, doc, field, value),
            FieldValues::I64Field { field, value } => add_field!(add_i64, schema, doc, field, value),
        }
    }
}

impl Handler for IndexHandler {
    fn handle(mut self, mut state: State) -> Box<HandlerFuture> {
        let url_index = IndexPath::try_take_from(&mut state);
        match url_index {
            Some(ui) => match *Method::borrow_from(&state) {
                Method::Delete => self.delete_request(state, ui),
                Method::Put => {
                    if self.catalog.read().unwrap().exists(&ui.index) {
                        let f = Body::take_from(&mut state).concat2().then(move |body| match body {
                            Ok(b) => {
                                let t: IndexDoc = serde_json::from_slice(&b).unwrap();
                                info!("{:?}", t);
                                {
                                    let index_lock = self.catalog.read().unwrap();
                                    let index = index_lock.get_index(&ui.index).unwrap();
                                    let index_schema = index.schema();
                                    let mut index_writer = index.writer(SETTINGS.writer_memory).unwrap();
                                    let mut doc = Document::new();
                                    for field in t.fields {
                                        match IndexHandler::add_to_document(&index_schema, field, &mut doc) {
                                            Ok(_) => {}
                                            Err(ref e) => return handle_error(state, e),
                                        }
                                    }
                                    index_writer.add_document(doc);
                                    index_writer.commit().unwrap();
                                }
                                let resp = create_response(&state, StatusCode::Created, None);
                                future::ok((state, resp))
                            }
<<<<<<< HEAD
                            let resp = create_empty_response(&state, StatusCode::CREATED);
                            future::ok((state, resp))
                        }
                        Err(ref e) => handle_error(state, e),
                    });
                    Box::new(f)
                } else {
                    let f = Body::take_from(&mut state).concat2().then(move |body| match body {
                        Ok(b) => {
                            let schema: Schema = match serde_json::from_slice(&b) {
                                Ok(v) => v,
                                Err(ref e) => return handle_error(state, e),
                            };
                            let mut index_path = self.catalog.read().unwrap().base_path().clone();
                            index_path.push(&ui.index);
                            if !index_path.exists() {
                                fs::create_dir(&index_path).unwrap()
                            }
                            let new_index = Index::create_in_dir(index_path, schema).unwrap();
                            self.add_index(ui.index, new_index);

                            let resp = create_empty_response(&state, StatusCode::CREATED);
                            future::ok((state, resp))
                        }
                        Err(ref e) => handle_error(state, e),
                    });
                    Box::new(f)
=======
                            Err(ref e) => handle_error(state, e),
                        });
                        Box::new(f)
                    } else {
                        let f = Body::take_from(&mut state).concat2().then(move |body| match body {
                            Ok(b) => {
                                let schema: Schema = match serde_json::from_slice(&b) {
                                    Ok(v) => v,
                                    Err(ref e) => return handle_error(state, e),
                                };
                                let mut index_path = self.catalog.read().unwrap().base_path().clone();
                                index_path.push(&ui.index);
                                if !index_path.exists() {
                                    fs::create_dir(&index_path).unwrap()
                                }
                                let new_index = Index::create_in_dir(index_path, schema).unwrap();
                                self.add_index(ui.index, new_index);

                                let resp = create_response(&state, StatusCode::Created, None);
                                future::ok((state, resp))
                            }
                            Err(ref e) => handle_error(state, e),
                        });
                        Box::new(f)
                    }
>>>>>>> 1f0b227d
                }
                _ => unreachable!(),
            },
            None => Box::new(handle_error(state, &Error::UnknownIndex("No valid index in path".to_string()))),
        }
    }
}

new_handler!(IndexHandler);

#[cfg(test)]
mod tests {
    use super::*;
    use hyper::header::ContentType;
    use index::tests::*;

    #[test]
    fn test_serializing() {
        let json = r#"
        {
            "index": "test",
            "fields": [
                {"field": "field1", "value": "sometext"},
                {"field": "field2", "value": 10},
                {"field": "field3", "value": -10}
            ]
        }"#;

        let parsed: IndexDoc = serde_json::from_str(json).unwrap();

        assert_eq!(parsed.fields.len(), 3);
        for f in parsed.fields {
            match f {
                FieldValues::StrField { field, value } => {
                    assert_eq!(field, "field1");
                    assert_eq!(value, "sometext");
                }
                FieldValues::U64Field { field, value } => {
                    assert_eq!(field, "field2");
                    assert_eq!(value, 10u64);
                }
                FieldValues::I64Field { field, value } => {
                    assert_eq!(field, "field3");
                    assert_eq!(value, -10i64);
                }
            }
        }
    }

    #[test]
    fn test_create_index() {
        let idx = create_test_index();
        let catalog = IndexCatalog::with_index("test_index".to_string(), idx).unwrap();
        let shared_cat = Arc::new(RwLock::new(catalog));
        let test_server = create_test_server(&shared_cat);

        let schema = r#"[
            { "name": "test_text", "type": "text", "options": { "indexing": { "record": "position", "tokenizer": "default" }, "stored": true } },
            { "name": "test_i64", "type": "i64", "options": { "indexed": true, "stored": true } },
            { "name": "test_u64", "type": "u64", "options": { "indexed": true, "stored": true } }
         ]"#;

        let request = test_server
            .client()
            .put("http://localhost/new_index", schema, mime::APPLICATION_JSON);
        let response = &request.perform().unwrap();

        assert_eq!(response.status(), StatusCode::CREATED);

        let get_request = test_server.client().get("http://localhost/new_index");
        let get_response = get_request.perform().unwrap();

        assert_eq!(StatusCode::OK, get_response.status());
        assert_eq!("{\"hits\":0,\"docs\":[]}", get_response.read_utf8_body().unwrap())
    }

    #[test]
    fn test_doc_create() {
        let idx = create_test_index();
        let catalog = IndexCatalog::with_index("test_index".to_string(), idx).unwrap();
        let test_server = create_test_client(&Arc::new(RwLock::new(catalog)));

        let body = r#"
        {
                "fields": [
                    {"field": "test_text", "value": "Babbaboo!" },
                    {"field": "test_u64",  "value": 10 },
                    {"field": "test_i64",  "value": -10 }
                ]
        }"#;

        let response = test_server
            .put("http://localhost/test_index", body, mime::APPLICATION_JSON)
            .perform()
            .unwrap();

        assert_eq!(response.status(), StatusCode::CREATED);
    }

    #[test]
    fn test_doc_delete() {
        let idx = create_test_index();
        let catalog = IndexCatalog::with_index("test_index".to_string(), idx).unwrap();
        let test_server = create_test_client(&Arc::new(RwLock::new(catalog)));

        let body = r#"{ "terms": {"test_text": "document"} }"#;

        let response = test_server
            .delete("http://localhost/test_index")
            .with_body(body)
            .with_header(ContentType(mime::APPLICATION_JSON))
            .perform()
            .unwrap();

        assert_eq!(response.status(), StatusCode::Ok);

        let docs: DocsAffected = serde_json::from_slice(&response.read_body().unwrap()).unwrap();
        assert_eq!(docs.docs_affected, 3);
    }

    #[test]
    fn test_bad_json() {
        let idx = create_test_index();
        let catalog = IndexCatalog::with_index("test_index".to_string(), idx).unwrap();
        let test_server = create_test_client(&Arc::new(RwLock::new(catalog)));

        let body = r#"{ "test_text": "document" }"#;

        let response = test_server
          .delete("http://localhost/test_index")
          .with_body(body)
          .with_header(ContentType(mime::APPLICATION_JSON))
          .perform()
          .unwrap();

        assert_eq!(response.status(), StatusCode::BadRequest);
    }
}<|MERGE_RESOLUTION|>--- conflicted
+++ resolved
@@ -86,7 +86,7 @@
                         docs_affected = index.load_metas().unwrap().segments.iter().map(|seg| seg.num_deleted_docs()).sum();
                     }
                     let affected = to_json(DocsAffected { docs_affected }, true);
-                    let resp = create_response(&state, StatusCode::Ok, affected);
+                    let resp = create_response(&state, StatusCode::OK, affected);
                     future::ok((state, resp))
                 }
                 Err(ref e) => handle_error(state, e),
@@ -111,8 +111,8 @@
         let url_index = IndexPath::try_take_from(&mut state);
         match url_index {
             Some(ui) => match *Method::borrow_from(&state) {
-                Method::Delete => self.delete_request(state, ui),
-                Method::Put => {
+                Method::DELETE => self.delete_request(state, ui),
+                Method::PUT => {
                     if self.catalog.read().unwrap().exists(&ui.index) {
                         let f = Body::take_from(&mut state).concat2().then(move |body| match body {
                             Ok(b) => {
@@ -133,38 +133,9 @@
                                     index_writer.add_document(doc);
                                     index_writer.commit().unwrap();
                                 }
-                                let resp = create_response(&state, StatusCode::Created, None);
+                                let resp = create_empty_response(&state, StatusCode::CREATED);
                                 future::ok((state, resp))
                             }
-<<<<<<< HEAD
-                            let resp = create_empty_response(&state, StatusCode::CREATED);
-                            future::ok((state, resp))
-                        }
-                        Err(ref e) => handle_error(state, e),
-                    });
-                    Box::new(f)
-                } else {
-                    let f = Body::take_from(&mut state).concat2().then(move |body| match body {
-                        Ok(b) => {
-                            let schema: Schema = match serde_json::from_slice(&b) {
-                                Ok(v) => v,
-                                Err(ref e) => return handle_error(state, e),
-                            };
-                            let mut index_path = self.catalog.read().unwrap().base_path().clone();
-                            index_path.push(&ui.index);
-                            if !index_path.exists() {
-                                fs::create_dir(&index_path).unwrap()
-                            }
-                            let new_index = Index::create_in_dir(index_path, schema).unwrap();
-                            self.add_index(ui.index, new_index);
-
-                            let resp = create_empty_response(&state, StatusCode::CREATED);
-                            future::ok((state, resp))
-                        }
-                        Err(ref e) => handle_error(state, e),
-                    });
-                    Box::new(f)
-=======
                             Err(ref e) => handle_error(state, e),
                         });
                         Box::new(f)
@@ -183,14 +154,13 @@
                                 let new_index = Index::create_in_dir(index_path, schema).unwrap();
                                 self.add_index(ui.index, new_index);
 
-                                let resp = create_response(&state, StatusCode::Created, None);
+                                let resp = create_empty_response(&state, StatusCode::CREATED);
                                 future::ok((state, resp))
                             }
                             Err(ref e) => handle_error(state, e),
                         });
                         Box::new(f)
                     }
->>>>>>> 1f0b227d
                 }
                 _ => unreachable!(),
             },
@@ -204,8 +174,8 @@
 #[cfg(test)]
 mod tests {
     use super::*;
-    use hyper::header::ContentType;
     use index::tests::*;
+    use hyper::header::*;
 
     #[test]
     fn test_serializing() {
@@ -301,11 +271,11 @@
         let response = test_server
             .delete("http://localhost/test_index")
             .with_body(body)
-            .with_header(ContentType(mime::APPLICATION_JSON))
+            .with_header(CONTENT_TYPE, HeaderValue::from_str("applicaton/json").unwrap())
             .perform()
             .unwrap();
 
-        assert_eq!(response.status(), StatusCode::Ok);
+        assert_eq!(response.status(), StatusCode::OK);
 
         let docs: DocsAffected = serde_json::from_slice(&response.read_body().unwrap()).unwrap();
         assert_eq!(docs.docs_affected, 3);
@@ -320,12 +290,12 @@
         let body = r#"{ "test_text": "document" }"#;
 
         let response = test_server
-          .delete("http://localhost/test_index")
-          .with_body(body)
-          .with_header(ContentType(mime::APPLICATION_JSON))
-          .perform()
-          .unwrap();
-
-        assert_eq!(response.status(), StatusCode::BadRequest);
+            .delete("http://localhost/test_index")
+            .with_body(body)
+            .with_header(CONTENT_TYPE, HeaderValue::from_str("applicaton/json").unwrap())
+            .perform()
+            .unwrap();
+
+        assert_eq!(response.status(), StatusCode::BAD_REQUEST);
     }
 }