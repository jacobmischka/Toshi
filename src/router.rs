use gotham::router::builder::*;
use gotham::router::Router;
<<<<<<< HEAD
use hyper::Method;
=======
use hyper::{Delete, Get, Post, Put};
>>>>>>> 1f0b227d

use handlers::*;
use index::IndexCatalog;
use settings::VERSION;

use std::sync::{Arc, RwLock};

macro_rules! router_builder {
    ($r:ident, $m:expr, $p:expr, $h:ident) => {
        $r.request($m, $p)
            .with_path_extractor::<IndexPath>()
            .with_query_string_extractor::<QueryOptions>()
            .to_new_handler($h);
    };
}

pub fn router_with_catalog(catalog: &Arc<RwLock<IndexCatalog>>) -> Router {
    let search_handler = SearchHandler::new(Arc::clone(catalog));
    let index_handler = IndexHandler::new(Arc::clone(catalog));
    let bulk_handler = BulkHandler::new(Arc::clone(catalog));
    let summary_handler = SummaryHandler::new(Arc::clone(catalog));
    let root_handler = RootHandler::new(format!("Toshi Search, Version: {}", VERSION));

    build_simple_router(|route| {
        route.get("/").to_new_handler(root_handler);
<<<<<<< HEAD
        router_builder!(route, vec![Method::POST, Method::GET], "/:index", search_handler);
        router_builder!(route, vec![Method::PUT], "/:index", index_handler);
        router_builder!(route, vec![Method::POST], "/:index/_bulk", bulk_handler);
        router_builder!(route, vec![Method::GET], "/:index/_summary", summary_handler);
=======
        router_builder!(route, vec![Post, Get], "/:index", search_handler);
        router_builder!(route, vec![Put, Delete], "/:index", index_handler);
        router_builder!(route, vec![Post], "/:index/_bulk", bulk_handler);
        router_builder!(route, vec![Get], "/:index/_summary", summary_handler);
>>>>>>> 1f0b227d
    })
}<|MERGE_RESOLUTION|>--- conflicted
+++ resolved
@@ -1,10 +1,7 @@
 use gotham::router::builder::*;
 use gotham::router::Router;
-<<<<<<< HEAD
+
 use hyper::Method;
-=======
-use hyper::{Delete, Get, Post, Put};
->>>>>>> 1f0b227d
 
 use handlers::*;
 use index::IndexCatalog;
@@ -30,16 +27,9 @@
 
     build_simple_router(|route| {
         route.get("/").to_new_handler(root_handler);
-<<<<<<< HEAD
         router_builder!(route, vec![Method::POST, Method::GET], "/:index", search_handler);
-        router_builder!(route, vec![Method::PUT], "/:index", index_handler);
+        router_builder!(route, vec![Method::PUT, Method::DELETE], "/:index", index_handler);
         router_builder!(route, vec![Method::POST], "/:index/_bulk", bulk_handler);
         router_builder!(route, vec![Method::GET], "/:index/_summary", summary_handler);
-=======
-        router_builder!(route, vec![Post, Get], "/:index", search_handler);
-        router_builder!(route, vec![Put, Delete], "/:index", index_handler);
-        router_builder!(route, vec![Post], "/:index/_bulk", bulk_handler);
-        router_builder!(route, vec![Get], "/:index/_summary", summary_handler);
->>>>>>> 1f0b227d
     })
 }